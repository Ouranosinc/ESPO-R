--- conflicted
+++ resolved
@@ -1,8 +1,3 @@
-<<<<<<< HEAD
-# ESPO-R
-This repository contains the necessary code to generate the *Ensemble de Scénarios Polyvalents d'Ouranos - modèles Régionaux* (ESPO-R) dataset.
-
-=======
 # ESPO-R : Ouranos' Multipurpose Regional Climate Scenarios
 
 ## Context
@@ -18,7 +13,6 @@
 following the same methodology, but from global simulations available via the 
 CMIP program.
 
-
 ## Data processing tools
 The production and regular update of ESPO-R/G operational datasets represents a challenge
 in terms of computational resources. Ouranos has invested a great deal of effort in the
@@ -27,41 +21,53 @@
 dask, xclim benefits from simple to use parallelization and distributed computing tools 
 and can be easily deployed on High Performance Computing (HPC) environments.
 
+This repository contains the code used to generate and analyze the ESPO-R datasets. In
+addition to xclim and other freely available python libraries, it uses [xscen](https://github.com/Ouranosinc/xscen),
+a tool also developed at Ouranos to build climate data processing workflows. This tool
+as the particularity of relying on data catalogs as handled by [intake-esm](https://intake-esm.readthedocs.io/en/latest/index.html)
+as well as on YAML configuration files with a simple but specific structure. The catalog
+files and all paths needed by the configuration are missing from this repository, since
+they are specific to the data architecture of the computed running the code. To reproduce
+ESPO-R, one will need:
+
+- `CORDEX.json` and `CORDEX.csv` :An intake-esm catalog, compatible with xscen, listing the daily CORDEX datasets to use as inputs.
+- `project.json` and `project.csv`: An intake-esm catalog, compatible with xscen, listing the datasets created by this code.
+- `paths.yml`: A yaml file with the paths needed by the workflows. `template_paths.yml` shows an example of such a file, one only needs to replace the placeholders.
 
 ## ESPO-R5 v1.0
 ESPO-R5 v1.0 is an analysis-ready climate projection ensemble based on simulations from different regional climate models (RCM). The full list of simulations that compose the ensemble is shown in the table below. It is mainly based on [CORDEX-NA](https://na-cordex.org/) simulations, with additional runs made by Ouranos with the Canadian Regional Climate Model (CRCM5) developed at UQAM. The simulation ensemble covers the period 1951-2100 at the daily frequency. It includes the variables `tasmin`, `tasmax` and `pr`. There are 10 members following the RCP 4.5 emission scenario and 19 following the RCP 8.5. Simulations are bias-adjusted using the ERA5-Land reference dataset. 
 
-| **Driving: institution** | **Driving : model** | **Driving : member id** | **Institution** | **Model** | **Experiment id** | **Resolution** | **CORDEX** |
-|--------------------------|---------------------|-------------------------|-----------------|-----------|-------------------|----------------|------------|
-| CCCma                    | CanESM2             | r1i1p1                  | CCCma           | CanRCM4   | rcp85             | 22i            | X          |
-| CCCma                    | CanESM2             | r1i1p1                  | CCCma           | CanRCM4   | rcp45             | 22i            | X          |
-| ICHEC                    | EC-EARTH            | r3i1p1                  | DMI             | HIRHAM5   | rcp45             | 44i            | X          |
-| ICHEC                    | EC-EARTH            | r3i1p1                  | DMI             | HIRHAM5   | rcp85             | 44i            | X          |
-| NOAA-GFDL                | GFDL-ESM2M          | r1i1p1                  | NCAR            | RegCM4    | rcp85             | 22i            | X          |
-| NOAA-GFDL                | GFDL-ESM2M          | r1i1p1                  | NCAR            | WRF       | rcp85             | 22i            | X          |
-| MOHC                     | HadGEM2-ES          | r1i1p1                  | NCAR            | RegCM4    | rcp85             | 22i            | X          |
-| MOHC                     | HadGEM2-ES          | r1i1p1                  | NCAR            | WRF       | rcp85             | 22i            | X          |
-| MPI-M                    | MPI-ESM-LR          | r1i1p1                  | NCAR            | RegCM4    | rcp85             | 22i            | X          |
-| MPI-M                    | MPI-ESM-LR          | r1i1p1                  | NCAR            | WRF       | rcp85             | 22i            | X          |
-| CCCma                    | CanESM2             | r1i1p1                  | Ouranos         | CRCM5     | rcp85             | 22i            | X          |
-| CCCma                    | CanESM2             |                         | Ouranos         | CRCM5     | rcp45             |                |            |
-| CNRM-CERFACS             | CNRM-CM5            | r1i1p1                  | Ouranos         | CRCM5     | rcp45             | 22i            | X          |
-| CNRM-CERFACS             | CNRM-CM5            | r1i1p1                  | Ouranos         | CRCM5     | rcp85             | 22i            | X          |
-| NOAA-GFDL                | GFDL-ESM2M          | r1i1p1                  | Ouranos         | CRCM5     | rcp85             | 22i            | X          |
-| NOAA-GFDL                | GFDL-ESM2M          |                         | Ouranos         | CRCM5     | rcp45             |                |            |
-| MPI-M                    | MPI-ESM-LR          | r1i1p1                  | Ouranos         | CRCM5     | rcp85             | 22i            | X          |
-| MPI-M                    | MPI-ESM-LR          |                         | Ouranos         | CRCM5     | rcp45             |                |            |
-| CCCma                    | CanESM2             | r1i1p1                  | SMHI            | RCA4      | rcp45             | 44i            | X          |
-| CCCma                    | CanESM2             | r1i1p1                  | SMHI            | RCA4      | rcp85             | 44i            | X          |
-| ICHEC                    | EC-EARTH            | r12i1p1                 | SMHI            | RCA4      | rcp45             | 44i            | X          |
-| ICHEC                    | EC-EARTH            | r12i1p1                 | SMHI            | RCA4      | rcp85             | 44i            | X          |
-| CCCma                    | CanESM2             | r1i1p1                  | UQAM            | CRCM5     | rcp45             | 44i            | X          |
-| CCCma                    | CanESM2             | r1i1p1                  | UQAM            | CRCM5     | rcp85             | 22i            | X          |
-| UQAM                     | GEMatm-Can-ESMsea   |                         | UQAM            | CRCM5     | rcp85             | 22i            | X          |
-| UQAM                     | GEMatm-MPI-ESMsea   |                         | UQAM            | CRCM5     | rcp85             | 22i            | X          |
-| MPI-M                    | MPI-ESM-LR          | r1i1p1                  | UQAM            | CRCM5     | rcp85             | 22i            | X          |
-| MPI-M                    | MPI-ESM-LR          | r1i1p1                  | UQAM            | CRCM5     | rcp45             | 22i            | X          |
-| MPI-M                    | MPI-ESM-MR          | r1i1p1                  | UQAM            | CRCM5     | rcp85             | 22i            |            |
+| **Driving: institution** | **Driving : model** | **Driving : member id** | **Institution** | **Model** | **Experiment id** | **Initial Resolution** | **CORDEX** |
+|--------------------------|---------------------|-------------------------|-----------------|-----------|-------------------|------------------------|------------|
+| CCCma                    | CanESM2             | r1i1p1                  | CCCma           | CanRCM4   | rcp45             | 22i                    | X          |
+| CCCma                    | CanESM2             | r1i1p1                  | CCCma           | CanRCM4   | rcp85             | 22i                    | X          |
+| ICHEC                    | EC-EARTH            | r3i1p1                  | DMI             | HIRHAM5   | rcp45             | 44i                    | X          |
+| ICHEC                    | EC-EARTH            | r3i1p1                  | DMI             | HIRHAM5   | rcp85             | 44i                    | X          |
+| NOAA-GFDL                | GFDL-ESM2M          | r1i1p1                  | ISU             | RegCM4    | rcp85             | 22i                    | X          |
+| MOHC                     | HadGEM2-ES          | r1i1p1                  | ISU             | RegCM4    | rcp85             | 22i                    | X          |
+| NOAA-GFDL                | GFDL-ESM2M          | r1i1p1                  | NCAR            | WRF       | rcp85             | 22i                    | X          |
+| MOHC                     | HadGEM2-ES          | r1i1p1                  | NCAR            | WRF       | rcp85             | 22i                    | X          |
+| MPI-M                    | MPI-ESM-LR          | r1i1p1                  | NCAR            | RegCM4    | rcp85             | 22i                    | X          |
+| CCCma                    | CanESM2             | r1i1p1                  | Ouranos         | CRCM5     | rcp45             | 22i                    | X          |
+| CCCma                    | CanESM2             | r1i1p1                  | Ouranos         | CRCM5     | rcp85             | 22i                    | X          |
+| CNRM-CERFACS             | CNRM-CM5            | r1i1p1                  | Ouranos         | CRCM5     | rcp45             | 22                     |            |
+| CNRM-CERFACS             | CNRM-CM5            | r1i1p1                  | Ouranos         | CRCM5     | rcp85             | 22i                    | X          |
+| NOAA-GFDL                | GFDL-ESM2M          | r1i1p1                  | Ouranos         | CRCM5     | rcp45             | 22i                    | X          |
+| NOAA-GFDL                | GFDL-ESM2M          | r1i1p1                  | Ouranos         | CRCM5     | rcp85             | 22i                    | X          |
+| MPI-M                    | MPI-ESM-LR          | r1i1p1                  | Ouranos         | CRCM5     | rcp45             | 22                     |            |
+| MPI-M                    | MPI-ESM-LR          | r1i1p1                  | Ouranos         | CRCM5     | rcp85             | 22i                    | X          |
+| CCCma                    | CanESM2             | r1i1p1                  | SMHI            | RCA4      | rcp45             | 44i                    | X          |
+| CCCma                    | CanESM2             | r1i1p1                  | SMHI            | RCA4      | rcp85             | 44i                    | X          |
+| ICHEC                    | EC-EARTH            | r12i1p1                 | SMHI            | RCA4      | rcp45             | 44i                    | X          |
+| ICHEC                    | EC-EARTH            | r12i1p1                 | SMHI            | RCA4      | rcp85             | 44i                    | X          |
+| MPI-M                    | MPI-ESM-LR          | r1i1p1                  | UA              | WRF       | rcp85             | 22i                    | X          |
+| CCCma                    | CanESM2             | r1i1p1                  | UQAM            | CRCM5     | rcp45             | 44i                    | X          |
+| CCCma                    | CanESM2             | r1i1p1                  | UQAM            | CRCM5     | rcp85             | 22i                    | X          |
+| UQAM                     | GEMatm-Can-ESMsea   | r1i1p1                  | UQAM            | CRCM5     | rcp85             | 22i                    | X          |
+| UQAM                     | GEMatm-MPI-ESMsea   | r1i1p1                  | UQAM            | CRCM5     | rcp85             | 22i                    | X          |
+| MPI-M                    | MPI-ESM-LR          | r1i1p1                  | UQAM            | CRCM5     | rcp45             | 44i                    | X          |
+| MPI-M                    | MPI-ESM-LR          | r1i1p1                  | UQAM            | CRCM5     | rcp85             | 22i                    | X          |
+| MPI-M                    | MPI-ESM-MR          | r1i1p1                  | UQAM            | CRCM5     | rcp85             | 22i                    | X          |
 
 
 
@@ -103,7 +109,6 @@
 | AgMERRA             | 1979       | 2010        | global (land only)     | ~30 Km             | 1 h                 | Ruane et al. 2015                       |
 | WFDEI-GEM-CaPa      | 1979       | 2016        | global (land only)     | ~10 Km             | 1 h                 | Asong et al. 2020                       |
 | NRCAN Gridded v2017 | 1950       | 2017        | Canada (land only)     | ~10 Km             | 1 day               | McKenney et al. 2011                    |
-
 
 
 ![img.png](images/img.png)
@@ -179,5 +184,4 @@
 
 Vincent, L.A., M.M. Hartwell and X.L. Wang, 2020: A Third Generation of Homogenized Temperature for Trend Analysis and Monitoring Changes in Canada’s Climate. Atmosphere-Ocean. https://doi.org/10.1080/07055900.2020.1765728
 
-Zhuang, J., Dussin, R., Huard, D., Bourgault, P., Banihirwe, A., Raynaud, S., Malevich, B., Schupfner, M., Hamman, J., Levang, S., Jüling, A., Almansi, M., Fernandes, F., Rondeau-Genesse, G., Rasp, S., & Bell, R. (2021). pangeo-data/xESMF (0.6.2) [Python]. Zenodo. https://doi.org/10.5281/zenodo.5721118
->>>>>>> 77368aff
+Zhuang, J., Dussin, R., Huard, D., Bourgault, P., Banihirwe, A., Raynaud, S., Malevich, B., Schupfner, M., Hamman, J., Levang, S., Jüling, A., Almansi, M., Fernandes, F., Rondeau-Genesse, G., Rasp, S., & Bell, R. (2021). pangeo-data/xESMF (0.6.2) [Python]. Zenodo. https://doi.org/10.5281/zenodo.5721118